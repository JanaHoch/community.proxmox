--- conflicted
+++ resolved
@@ -35,9 +35,6 @@
     - proxmox_user
     - proxmox_user_info
     - proxmox_vm_info
-<<<<<<< HEAD
     - proxmox_vnet_info
     - proxmox_zone
-=======
-    - proxmox_ipam_info
->>>>>>> 51d25318
+    - proxmox_ipam_info