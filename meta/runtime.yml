--- conflicted
+++ resolved
@@ -19,6 +19,7 @@
     - proxmox_cluster_join_info
     - proxmox_disk
     - proxmox_domain_info
+    - proxmox_firewall
     - proxmox_group
     - proxmox_group_info
     - proxmox_kvm
@@ -36,9 +37,5 @@
     - proxmox_user
     - proxmox_user_info
     - proxmox_vm_info
-<<<<<<< HEAD
-    - proxmox_firewall
-=======
     - proxmox_zone
-    - proxmox_zone_info
->>>>>>> 80dc876d
+    - proxmox_zone_info