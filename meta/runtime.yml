---
# Copyright (c) Ansible Project
# GNU General Public License v3.0+ (see LICENSES/GPL-3.0-or-later.txt or https://www.gnu.org/licenses/gpl-3.0.txt)
# SPDX-License-Identifier: GPL-3.0-or-later

requires_ansible: '>=2.17.0'

action_groups:
  proxmox:
    - proxmox
    - proxmox_access_acl
    - proxmox_backup
    - proxmox_backup_info
    - proxmox_backup_schedule
    - proxmox_cluster
    - proxmox_cluster_ha_resources
    - proxmox_cluster_ha_rules
    - proxmox_cluster_ha_groups
    - proxmox_cluster_join_info
    - proxmox_disk
    - proxmox_domain_info
    - proxmox_group
    - proxmox_group_info
    - proxmox_ipam_info
    - proxmox_kvm
    - proxmox_nic
    - proxmox_node
    - proxmox_node_info
    - proxmox_pool
    - proxmox_pool_member
    - proxmox_snap
    - proxmox_storage
    - proxmox_storage_contents_info
    - proxmox_storage_info
    - proxmox_tasks_info
    - proxmox_template
    - proxmox_user
    - proxmox_user_info
    - proxmox_vm_info
<<<<<<< HEAD
    - proxmox_vnet
=======
    - proxmox_vnet_info
>>>>>>> 0024ab20
    - proxmox_zone
    - proxmox_zone_info<|MERGE_RESOLUTION|>--- conflicted
+++ resolved
@@ -37,10 +37,7 @@
     - proxmox_user
     - proxmox_user_info
     - proxmox_vm_info
-<<<<<<< HEAD
     - proxmox_vnet
-=======
     - proxmox_vnet_info
->>>>>>> 0024ab20
     - proxmox_zone
     - proxmox_zone_info